package clientconfig

import (
	"net/http"
	"net/url"
	"regexp"
	"time"

	"github.com/cloudradar-monitoring/rport/share/logger"
	"github.com/cloudradar-monitoring/rport/share/models"
)

type Config struct {
<<<<<<< HEAD
	Client         ClientConfig     `json:"client" mapstructure:"client"`
	Connection     ConnectionConfig `json:"connection" mapstructure:"connection"`
	Logging        LogConfig        `json:"logging" mapstructure:"logging"`
	RemoteCommands CommandsConfig   `json:"remote_commands" mapstructure:"remote-commands"`
	RemoteScripts  ScriptsConfig    `json:"remote_scripts" mapstructure:"remote-scripts"`
	Monitoring     MonitoringConfig `json:"monitoring" mapstructure:"monitoring"`
	Tunnels        TunnelsConfig    `json:"-"`
	FilePushConfig FilePushConfig   `json:"file_push" mapstructure:"file-push"`
=======
	Client             ClientConfig      `json:"client" mapstructure:"client"`
	Connection         ConnectionConfig  `json:"connection" mapstructure:"connection"`
	Logging            LogConfig         `json:"logging" mapstructure:"logging"`
	RemoteCommands     CommandsConfig    `json:"remote_commands" mapstructure:"remote-commands"`
	RemoteScripts      ScriptsConfig     `json:"remote_scripts" mapstructure:"remote-scripts"`
	Monitoring         MonitoringConfig  `json:"monitoring" mapstructure:"monitoring"`
	Tunnels            TunnelsConfig     `json:"-"`
	InterpreterAliases map[string]string `json:"interpreter_aliases" mapstructure:"interpreter-aliases"`
>>>>>>> 3c37f770
}

type ClientConfig struct {
	Server                   string        `json:"server" mapstructure:"server"`
	FallbackServers          []string      `json:"fallback_servers" mapstructure:"fallback_servers"`
	ServerSwitchbackInterval time.Duration `json:"server_switchback_interval" mapstructure:"server_switchback_interval"`
	Fingerprint              string        `json:"fingerprint" mapstructure:"fingerprint"`
	Auth                     string        `json:"auth" mapstructure:"auth"`
	Proxy                    string        `json:"proxy" mapstructure:"proxy"`
	ID                       string        `json:"id" mapstructure:"id"`
	UseSystemID              bool          `json:"use_system_id" mapstructure:"use_system_id"`
	Name                     string        `json:"name" mapstructure:"name"`
	UseHostname              bool          `json:"use_hostname" mapstructure:"use_hostname"`
	Tags                     []string      `json:"tags" mapstructure:"tags"`
	Remotes                  []string      `json:"remotes" mapstructure:"remotes"`
	AllowRoot                bool          `json:"allow_root" mapstructure:"allow_root"`
	UpdatesInterval          time.Duration `json:"updates_interval" mapstructure:"updates_interval"`
	DataDir                  string        `json:"data_dir" mapstructure:"data_dir"`

	ProxyURL *url.URL         `json:"proxy_url"`
	Tunnels  []*models.Remote `json:"tunnels"`
	AuthUser string           `json:"auth_user"`
	AuthPass string           `json:"auth_pass"`
}

type TunnelsConfig struct {
	Scheme       string `json:"scheme"`
	ReverseProxy bool   `json:"reverse_proxy"`
	HostHeader   string `json:"host_header"`
}

type ConnectionConfig struct {
	KeepAlive        time.Duration `json:"keep_alive" mapstructure:"keep_alive"`
	MaxRetryCount    int           `json:"max_retry_count" mapstructure:"max_retry_count"`
	MaxRetryInterval time.Duration `json:"max_retry_interval" mapstructure:"max_retry_interval"`
	HeadersRaw       []string      `json:"headers" mapstructure:"headers"`
	Hostname         string        `json:"hostname" mapstructure:"hostname"`

	HTTPHeaders http.Header `json:"http_headers"`
}

type LogConfig struct {
	LogOutput logger.LogOutput `json:"log_file" mapstructure:"log_file"`
	LogLevel  logger.LogLevel  `json:"log_level" mapstructure:"log_level"`
}

type CommandsConfig struct {
	Enabled       bool      `json:"enabled" mapstructure:"enabled"`
	SendBackLimit int       `json:"send_back_limit" mapstructure:"send_back_limit"`
	Allow         []string  `json:"allow" mapstructure:"allow"`
	Deny          []string  `json:"deny" mapstructure:"deny"`
	Order         [2]string `json:"order" mapstructure:"order"`

	AllowRegexp []*regexp.Regexp `json:"allow_regexp"`
	DenyRegexp  []*regexp.Regexp `json:"deny_regexp"`
}

type ScriptsConfig struct {
	Enabled bool `json:"enabled" mapstructure:"enabled"`
}

type MonitoringConfig struct {
	Enabled                       bool          `json:"enabled" mapstructure:"enabled"`
	Interval                      time.Duration `json:"interval" mapstructure:"interval"`
	FSTypeInclude                 []string      `json:"fs_type_include" mapstructure:"fs_type_include"`
	FSPathExclude                 []string      `json:"fs_path_exclude" mapstructure:"fs_path_exclude"`
	FSPathExcludeRecurse          bool          `json:"fs_path_exclude_recurse" mapstructure:"fs_path_exclude_recurse"`
	FSIdentifyMountpointsByDevice bool          `json:"fs_identify_mountpoints_by_device" mapstructure:"fs_identify_mountpoints_by_device"`
	PMEnabled                     bool          `json:"pm_enabled" mapstructure:"pm_enabled"`
	PMKerneltasksEnabled          bool          `json:"pm_kerneltasks_enabled" mapstructure:"pm_kerneltasks_enabled"`
	PMMaxNumberProcesses          uint          `json:"pm_max_number_processes" mapstructure:"pm_max_number_processes"`
	NetLan                        []string      `json:"net_lan" mapstructure:"net_lan"`
	NetWan                        []string      `json:"net_wan" mapstructure:"net_wan"`

	LanCard *models.NetworkCard `json:"lan_card"`
	WanCard *models.NetworkCard `json:"wan_card"`
}

type FilePushConfig struct {
	FilePushDeny []string `json:"file_push_deny" mapstructure:"file_push_deny"`
}<|MERGE_RESOLUTION|>--- conflicted
+++ resolved
@@ -11,16 +11,6 @@
 )
 
 type Config struct {
-<<<<<<< HEAD
-	Client         ClientConfig     `json:"client" mapstructure:"client"`
-	Connection     ConnectionConfig `json:"connection" mapstructure:"connection"`
-	Logging        LogConfig        `json:"logging" mapstructure:"logging"`
-	RemoteCommands CommandsConfig   `json:"remote_commands" mapstructure:"remote-commands"`
-	RemoteScripts  ScriptsConfig    `json:"remote_scripts" mapstructure:"remote-scripts"`
-	Monitoring     MonitoringConfig `json:"monitoring" mapstructure:"monitoring"`
-	Tunnels        TunnelsConfig    `json:"-"`
-	FilePushConfig FilePushConfig   `json:"file_push" mapstructure:"file-push"`
-=======
 	Client             ClientConfig      `json:"client" mapstructure:"client"`
 	Connection         ConnectionConfig  `json:"connection" mapstructure:"connection"`
 	Logging            LogConfig         `json:"logging" mapstructure:"logging"`
@@ -29,7 +19,7 @@
 	Monitoring         MonitoringConfig  `json:"monitoring" mapstructure:"monitoring"`
 	Tunnels            TunnelsConfig     `json:"-"`
 	InterpreterAliases map[string]string `json:"interpreter_aliases" mapstructure:"interpreter-aliases"`
->>>>>>> 3c37f770
+	FilePushConfig FilePushConfig   `json:"file_push" mapstructure:"file-push"`
 }
 
 type ClientConfig struct {
