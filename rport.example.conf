--- conflicted
+++ resolved
@@ -214,16 +214,6 @@
   #pm_enable_kerneltask_monitoring = true
   ## The process list is sorted by PID descending. Only the top N processes are monitored.
   #pm_max_number_monitored_processes = 500
-<<<<<<< HEAD
-
-[interpreter-aliases]
-  ## For fast and unified script execution with different interpreters and shells,
-  ## you can specify aliases. Instead of providing the full path to the shell,
-  ## sending the alias is sufficient.
-  ## Examples:
-  # pwsh7 = 'C:\Program Files\PowerShell\7\pwsh.exe'
-  # bash = 'C:\Program Files\Git\bin\bash.exe'
-=======
   ## Monitor the bandwidth usage of the following maximum two network cards:
   ## 'net_lan' and 'net_wan'.
   ## You must specify the device name and the maximum speed in Megabits.
@@ -233,4 +223,11 @@
   ## net_wan = ['Ethernet0', 1000]
   #net_lan = ['', 1000]
   #net_wan = ['', 1000]
->>>>>>> bb9ae870
+
+[interpreter-aliases]
+  ## For fast and unified script execution with different interpreters and shells,
+  ## you can specify aliases. Instead of providing the full path to the shell,
+  ## sending the alias is sufficient.
+  ## Examples:
+  # pwsh7 = 'C:\Program Files\PowerShell\7\pwsh.exe'
+  # bash = 'C:\Program Files\Git\bin\bash.exe'