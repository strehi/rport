--- conflicted
+++ resolved
@@ -26,9 +26,6 @@
 	ApplicationLibraryCommand  = "library.command"
 	ApplicationLibraryScript   = "library.script"
 	ApplicationVault           = "vault"
-<<<<<<< HEAD
+	ApplicationSchedule        = "schedule"
 	ApplicationUploads         = "uploads"
-=======
-	ApplicationSchedule        = "schedule"
->>>>>>> 3c37f770
 )